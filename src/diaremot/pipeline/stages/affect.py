--- conflicted
+++ resolved
@@ -5,11 +5,8 @@
 import json
 import math
 from bisect import bisect_left
-<<<<<<< HEAD
-=======
 from collections.abc import Iterator
 from dataclasses import dataclass
->>>>>>> d72b8a74
 from pathlib import Path
 from typing import TYPE_CHECKING, Any
 
