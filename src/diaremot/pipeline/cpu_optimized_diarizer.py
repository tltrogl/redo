--- conflicted
+++ resolved
@@ -49,25 +49,22 @@
         self.config = config
         self.logger = logging.getLogger(__name__)
         self._last_segments: list[dict[str, Any]] = []
-<<<<<<< HEAD
+        self._last_vad_stats: dict[str, float] = {
+            "vad_boundary_flips": 0.0,
+            "speech_regions": 0.0,
+            "analyzed_duration_sec": 0.0,
+        }
         self.silero_vad = None
         if config.vad_mode == "silero" and SileroVAD is not None:
             try:
                 self.silero_vad = SileroVAD(
                     threshold=config.vad_threshold,
-                    speech_pad_sec=0.1
+                    speech_pad_sec=0.1,
                 )
                 self.logger.info("Silero VAD initialized for chunk pre-filtering")
-            except Exception as e:
-                self.logger.warning(f"Failed to initialize Silero VAD: {e}. Falling back to RMS.")
+            except Exception as exc:
+                self.logger.warning(f"Failed to initialize Silero VAD: {exc}. Falling back to RMS.")
                 self.silero_vad = None
-=======
-        self._last_vad_stats: dict[str, float] = {
-            "vad_boundary_flips": 0.0,
-            "speech_regions": 0.0,
-            "analyzed_duration_sec": 0.0,
-        }
->>>>>>> 431f57f0
 
     # ------------------------------------------------------------------
     # Helpers
@@ -112,20 +109,21 @@
 
     def _has_speech(self, audio: np.ndarray, sr: int) -> bool:
         """Check if chunk contains speech using Silero VAD or RMS fallback.
-        
+
         Returns True if chunk likely contains speech and should be processed.
         Returns False if chunk is definitely silence/noise and can be skipped.
         """
         if not self.config.enable_vad:
             return True
-        
+
         # Try Silero VAD first (speech-aware)
         if self.silero_vad is not None:
             try:
                 speech_regions = self.silero_vad.detect(
-                    audio, sr,
+                    audio,
+                    sr,
                     min_speech_sec=0.1,  # Need at least 100ms of speech
-                    min_silence_sec=0.3
+                    min_silence_sec=0.3,
                 )
                 has_speech = len(speech_regions) > 0
                 if has_speech:
@@ -135,7 +133,7 @@
                 return False
             except Exception as e:
                 self.logger.debug(f"Silero VAD check failed: {e}. Falling back to RMS.")
-        
+
         # Fallback to RMS energy check
         rms = self._rms_db(audio)
         return rms >= self.config.energy_threshold_db
@@ -170,9 +168,13 @@
                     except Exception:
                         stats = None
                     if isinstance(stats, dict):
-                        aggregated_vad["vad_boundary_flips"] += float(stats.get("vad_boundary_flips", 0.0))
+                        aggregated_vad["vad_boundary_flips"] += float(
+                            stats.get("vad_boundary_flips", 0.0)
+                        )
                         aggregated_vad["speech_regions"] += float(stats.get("speech_regions", 0.0))
-                        aggregated_vad["analyzed_duration_sec"] += float(stats.get("analyzed_duration_sec", 0.0))
+                        aggregated_vad["analyzed_duration_sec"] += float(
+                            stats.get("analyzed_duration_sec", 0.0)
+                        )
                 # Robustly coerce segments to dictionaries and skip invalid items
                 if isinstance(result, Mapping):
                     result_iter = [result]
