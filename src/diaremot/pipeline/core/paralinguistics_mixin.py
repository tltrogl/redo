"""Paralinguistics feature extraction helper mixin."""

from __future__ import annotations

import importlib
import importlib.util
import math
from types import ModuleType
from typing import Any

import numpy as np


def _load_paralinguistics() -> ModuleType | None:
    spec = importlib.util.find_spec("diaremot.affect.paralinguistics")
    if spec is None:
        return None
    return importlib.import_module("diaremot.affect.paralinguistics")


para = _load_paralinguistics()


class ParalinguisticsMixin:
    def _extract_paraling(self, wav: np.ndarray, sr: int, segs: list[dict[str, Any]]):
        wav = np.asarray(wav, dtype=np.float32)
        results: dict[int, dict[str, Any]] = {}

        def _safe_float(value: Any) -> float | None:
            try:
                num = float(value)
            except (TypeError, ValueError):
                return None
            if not math.isfinite(num):
                return None
            return num

        def _safe_int(value: Any) -> int | None:
            if value is None:
                return None
            try:
                return int(value)
            except (TypeError, ValueError):
                try:
                    return int(float(value))
                except (TypeError, ValueError):
                    return None

        def _safe_bool(value: Any) -> bool:
            if isinstance(value, str):
                lowered = value.strip().lower()
                if lowered in {"", "0", "false", "no", "none", "null"}:
                    return False
                return True
            return bool(value)

        try:
            extract_fn = getattr(para, "extract", None) if para else None
            if extract_fn:
                out = extract_fn(wav, sr, segs) or []
                for i, d in enumerate(out):
                    seg = segs[i] if i < len(segs) else {}
                    start = _safe_float(seg.get("start"))
                    if start is None:
                        start = _safe_float(seg.get("start_time")) or 0.0
                    end = _safe_float(seg.get("end"))
                    if end is None:
                        end = _safe_float(seg.get("end_time")) or start
                    duration_s = _safe_float(d.get("duration_s"))
                    if duration_s is None:
                        duration_s = max(0.0, (end or 0.0) - (start or 0.0))

                    words = _safe_int(d.get("words"))
                    if words is None:
                        text = seg.get("text") or ""
                        words = len(text.split())

                    pause_ratio = _safe_float(d.get("pause_ratio"))
                    if pause_ratio is None:
                        pause_time = _safe_float(d.get("pause_time_s")) or 0.0
                        pause_ratio = (pause_time / duration_s) if duration_s > 0 else 0.0
                    pause_ratio = max(0.0, min(1.0, pause_ratio))

                    voiced_ratio = _safe_float(d.get("vq_voiced_ratio"))
                    if voiced_ratio is None:
                        voiced_ratio = 0.0
                    else:
                        voiced_ratio = max(0.0, min(1.0, voiced_ratio))

                    spectral_slope = _safe_float(d.get("vq_spectral_slope_db"))
                    if spectral_slope is None:
                        spectral_slope = 0.0

                    note = d.get("vq_note")
                    note_str = str(note) if note is not None else ""

                    results[i] = {
                        "wpm": float(d.get("wpm", 0.0) or 0.0),
                        "duration_s": float(duration_s),
                        "words": int(words),
                        "pause_count": int(d.get("pause_count", 0) or 0),
                        "pause_time_s": float(d.get("pause_time_s", 0.0) or 0.0),
                        "pause_ratio": float(pause_ratio),
                        "f0_mean_hz": float(d.get("f0_mean_hz", 0.0) or 0.0),
                        "f0_std_hz": float(d.get("f0_std_hz", 0.0) or 0.0),
                        "loudness_rms": float(d.get("loudness_rms", 0.0) or 0.0),
                        "disfluency_count": int(d.get("disfluency_count", 0) or 0),
                        "vq_jitter_pct": float(d.get("vq_jitter_pct", 0.0) or 0.0),
                        "vq_shimmer_db": float(d.get("vq_shimmer_db", 0.0) or 0.0),
                        "vq_hnr_db": float(d.get("vq_hnr_db", 0.0) or 0.0),
                        "vq_cpps_db": float(d.get("vq_cpps_db", 0.0) or 0.0),
<<<<<<< HEAD
                        "vq_voiced_ratio": float(voiced_ratio),
                        "vq_spectral_slope_db": float(spectral_slope),
                        "vq_reliable": _safe_bool(d.get("vq_reliable")),
                        "vq_note": note_str,
=======
                        "vq_voiced_ratio": float(d.get("vq_voiced_ratio", 0.0) or 0.0),
                        "vq_spectral_slope_db": float(d.get("vq_spectral_slope_db", 0.0) or 0.0),
                        "vq_reliable": bool(d.get("vq_reliable", False)),
                        "vq_note": d.get("vq_note"),
>>>>>>> 48b79e14
                    }
                return results
        except Exception as exc:  # pragma: no cover - best effort fallback
            self.corelog.warn(f"[paralinguistics] fallback: {exc}")

        for i, s in enumerate(segs):
            start = float(s.get("start", 0.0) or 0.0)
            end = float(s.get("end", 0.0) or 0.0)
            dur = max(1e-6, end - start)
            txt = s.get("text") or ""
            words = max(0, len(txt.split()))
            wpm = (words / dur) * 60.0 if dur > 0 else 0.0

            i0 = int(start * sr)
            i1 = int(end * sr)
            clip_slice = wav[max(0, i0) : max(0, i1)]
            if hasattr(clip_slice, "astype"):
                clip_arr = clip_slice.astype(np.float32, copy=False)
            else:
                clip_arr = np.asarray(clip_slice, dtype=np.float32)
            clip_size = clip_arr.size if hasattr(clip_arr, "size") else len(clip_arr)
            loud = float(np.sqrt(np.mean(clip_arr**2))) if clip_size > 0 else 0.0

            results[i] = {
                "wpm": float(wpm),
                "duration_s": float(dur),
                "words": int(words),
                "pause_count": 0,
                "pause_time_s": 0.0,
                "pause_ratio": 0.0,
                "f0_mean_hz": 0.0,
                "f0_std_hz": 0.0,
                "loudness_rms": float(loud),
                "disfluency_count": 0,
                "vq_jitter_pct": 0.0,
                "vq_shimmer_db": 0.0,
                "vq_hnr_db": 0.0,
                "vq_cpps_db": 0.0,
                "vq_voiced_ratio": 0.0,
                "vq_spectral_slope_db": 0.0,
                "vq_reliable": False,
<<<<<<< HEAD
                "vq_note": "",
=======
                "vq_note": "fallback",
>>>>>>> 48b79e14
            }
        return results<|MERGE_RESOLUTION|>--- conflicted
+++ resolved
@@ -46,14 +46,6 @@
                 except (TypeError, ValueError):
                     return None
 
-        def _safe_bool(value: Any) -> bool:
-            if isinstance(value, str):
-                lowered = value.strip().lower()
-                if lowered in {"", "0", "false", "no", "none", "null"}:
-                    return False
-                return True
-            return bool(value)
-
         try:
             extract_fn = getattr(para, "extract", None) if para else None
             if extract_fn:
@@ -81,19 +73,6 @@
                         pause_ratio = (pause_time / duration_s) if duration_s > 0 else 0.0
                     pause_ratio = max(0.0, min(1.0, pause_ratio))
 
-                    voiced_ratio = _safe_float(d.get("vq_voiced_ratio"))
-                    if voiced_ratio is None:
-                        voiced_ratio = 0.0
-                    else:
-                        voiced_ratio = max(0.0, min(1.0, voiced_ratio))
-
-                    spectral_slope = _safe_float(d.get("vq_spectral_slope_db"))
-                    if spectral_slope is None:
-                        spectral_slope = 0.0
-
-                    note = d.get("vq_note")
-                    note_str = str(note) if note is not None else ""
-
                     results[i] = {
                         "wpm": float(d.get("wpm", 0.0) or 0.0),
                         "duration_s": float(duration_s),
@@ -109,17 +88,10 @@
                         "vq_shimmer_db": float(d.get("vq_shimmer_db", 0.0) or 0.0),
                         "vq_hnr_db": float(d.get("vq_hnr_db", 0.0) or 0.0),
                         "vq_cpps_db": float(d.get("vq_cpps_db", 0.0) or 0.0),
-<<<<<<< HEAD
-                        "vq_voiced_ratio": float(voiced_ratio),
-                        "vq_spectral_slope_db": float(spectral_slope),
-                        "vq_reliable": _safe_bool(d.get("vq_reliable")),
-                        "vq_note": note_str,
-=======
                         "vq_voiced_ratio": float(d.get("vq_voiced_ratio", 0.0) or 0.0),
                         "vq_spectral_slope_db": float(d.get("vq_spectral_slope_db", 0.0) or 0.0),
                         "vq_reliable": bool(d.get("vq_reliable", False)),
                         "vq_note": d.get("vq_note"),
->>>>>>> 48b79e14
                     }
                 return results
         except Exception as exc:  # pragma: no cover - best effort fallback
@@ -161,10 +133,6 @@
                 "vq_voiced_ratio": 0.0,
                 "vq_spectral_slope_db": 0.0,
                 "vq_reliable": False,
-<<<<<<< HEAD
-                "vq_note": "",
-=======
                 "vq_note": "fallback",
->>>>>>> 48b79e14
             }
         return results