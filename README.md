# DiaRemot - CPU-Only Speech Intelligence Pipeline

**Version 2.2.0**

DiaRemot is a production-ready, CPU-only speech intelligence system that processes long-form audio (1-3 hours) into comprehensive diarized transcripts with deep affect, paralinguistic, and acoustic analysis. Built for research and production environments requiring detailed speaker analytics without GPU dependencies.

## Core Capabilities

- **Speaker Diarization** – Silero VAD + ECAPA-TDNN embeddings with Agglomerative Hierarchical Clustering
- **Automatic Speech Recognition** – Faster-Whisper (CTranslate2) with intelligent batching
- **Emotion Analysis** – Multi-modal (audio + text) with 8 speech emotions + 28 text emotions (GoEmotions)
- **Intent Classification** – Zero-shot intent detection via BART-MNLI
- **Sound Event Detection** – PANNs CNN14 for ambient sound classification (527 AudioSet classes)
- **Voice Quality Analysis** – Praat-Parselmouth metrics (jitter, shimmer, HNR, CPPS)
- **Paralinguistics** – Prosody, speech rate (WPM), pause patterns, disfluency detection
- **Persistent Speaker Registry** – Cross-file speaker tracking via embedding centroids

---

## Documentation

- **README.md** (this file) - User guide and reference
- **DATAFLOW.md** - Detailed pipeline data flow documentation
- **MODEL_MAP.md** - Complete model inventory and search paths
- **GEMINI.md** - Project context for AI assistants (Gemini, Claude, etc.)
- **AGENTS.md** - Setup guide for autonomous agents
- **CLOUD_BUILD_GUIDE.md** - Cloud deployment instructions


### Preprocessing architecture
The preprocessing stack now lives under `src/diaremot/pipeline/preprocess/` with focused modules for configuration (`config.py`), disk I/O (`io.py`), chunk lifecycle management (`chunking.py`), denoising primitives (`denoise.py`), and the signal chain (`chain.py`). The legacy `audio_preprocessing.py` module remains as a façade so existing imports continue to work. A standalone CLI for manual runs is available at `scripts/preprocess_audio.py`.

`chain.py` now threads a cached spectral magnitude (`SpectralFrameStats`) through the upward gain and compression stages so both reuse the same STFT work. This removes a redundant FFT per clip while unit tests confirm the shared path is numerically identical to the legacy double-FFT flow.

---

## 11-Stage Processing Pipeline

1. **dependency_check** – Validate runtime dependencies and model availability
2. **preprocess** – Audio resampling and loudness alignment with optional denoising plus auto-chunking for long files
3. **background_sed** – Sound event detection (music, keyboard, ambient noise)
4. **diarize** – Speaker segmentation with adaptive VAD tuning and silhouette/dominance-based single-speaker collapse
   - The stage now wraps `pipeline.diar.diarize_audio` in a guarded try/except so transient ONNX/runtime errors fall back to the
     single-speaker assumption instead of bubbling a load-time exception.
5. **transcribe** – Speech-to-text with intelligent batching
   - `Transcriber` façade (`pipeline/transcription_module.py`) wires backend detection, batching scheduler, and post-processing helpers in `pipeline/transcription/`
6. **paralinguistics** – Voice quality and prosody extraction (skips automatically when transcription fails or no segments are available)
7. **affect_and_assemble** – Emotion/intent analysis and segment assembly
8. **overlap_interruptions** – Turn-taking and interruption pattern analysis (sweep-line \(\mathcal{O}(n \log n)\) boundary sweep)
<<<<<<< HEAD
9. **conversation_analysis** – Flow metrics and speaker dominance with vectorised pandas aggregation
10. **speaker_rollups** – Per-speaker statistical summaries
=======
9. **conversation_analysis** – Flow metrics and speaker dominance
10. **speaker_rollups** – Per-speaker statistical summaries with streaming accumulators (running means/medians + affect payload reuse)
>>>>>>> fd347d50
11. **outputs** – Generate CSV, JSON, HTML, PDF reports

### Modular orchestration

- Core mixins live in `src/diaremot/pipeline/core/` and provide targeted responsibilities for
  component initialisation, affect handling, paralinguistics fallbacks, and output generation.
- The public orchestrator (`src/diaremot/pipeline/orchestrator.py`) now composes these mixins,
  surfaces structured `StageExecutionError` instances from `src/diaremot/pipeline/errors.py`, and
  improves failure diagnostics without altering the 11-stage contract.
- Component bootstrap logic in `ComponentFactoryMixin` raises these structured errors as soon as a
  dependency is missing, keeping cache and checkpoint handling consistent with pre-refactor runs.
- The paralinguistics stack is now a proper package under `src/diaremot/affect/paralinguistics/`,
  splitting configuration, audio/voice quality primitives, aggregate analytics, benchmarking, and
  the CLI into focused modules while preserving the legacy `extract` API for pipeline callers.
- Transcription has been modularised under `src/diaremot/pipeline/transcription/`, with
  `transcription_module.py` acting as a lightweight `Transcriber` façade that delegates backend
  detection, batching heuristics, and transcript redistribution to dedicated modules.

### Data Flow Diagram

```
Audio File (WAV/MP3/M4A)
    ↓
[1] dependency_check → Validate environment
    ↓
[2] preprocess → 16kHz mono, -20 LUFS target (denoise optional), auto-chunk
    ↓ {y, sr, duration_s, health, audio_sha16}
    ↓
[3] background_sed → PANNs CNN14 (global + timeline if noisy)
    ↓ {sed_info: top labels, dominant_label, noise_score, timeline?}
    ↓
[4] diarize → Silero VAD + ECAPA embeddings + AHC clustering (single-speaker silhouette guard)
    ↓ {turns: [{start, end, speaker, speaker_name}], vad_unstable}
    ↓
[5] transcribe → Faster-Whisper with intelligent batching
    ↓ {norm_tx: [{start, end, speaker, text, asr_logprob_avg}]}
    ↓
[6] paralinguistics → Praat (jitter/shimmer/HNR/CPPS) + prosody (WPM/F0/pauses)
    ↓ {para_map: {seg_idx: {wpm, f0_mean_hz, vq_jitter_pct, ...}}}
    ↓
[7] affect_and_assemble → Audio (VAD+SER8) + Text (GoEmotions+BART-MNLI) + SED context
    ↓ {segments_final: 39 columns per segment}
    ↓
[8] overlap_interruptions → Detect overlaps + classify interruptions with sweep-line \(\mathcal{O}(n \log n)\) analytics
    ↓ {overlap_stats, per_speaker_interrupts}
    ↓
[9] conversation_analysis → Turn-taking + dominance + flow metrics
    ↓ {conv_metrics: ConversationMetrics}
    ↓
[10] speaker_rollups → Aggregate per-speaker stats
    ↓ {speakers_summary: [{speaker, duration, affect, voice_quality, ...}]}
    ↓
[11] outputs → Write CSV/JSONL/HTML/PDF/QC reports
    ↓
Output Files:
  • diarized_transcript_with_emotion.csv (39 columns)
  • segments.jsonl
  • timeline.csv
  • diarized_transcript_readable.txt
  • conversation_report.md
  • summary.html
  • summary.pdf
  • qc_report.json
  • speakers_summary.csv
  • events_timeline.csv (if SED ran)
```

> **Detailed Documentation:** See [DATAFLOW.md](DATAFLOW.md) for complete stage-by-stage data flow, data structures, cache strategy, and error handling

---

## Output Files

### Primary Outputs

**`diarized_transcript_with_emotion.csv`** - 39-column master transcript
- **Temporal**: start, end, duration_s
- **Speaker**: speaker_id, speaker_name
- **Content**: text, asr_logprob_avg
- **Affect**: valence, arousal, dominance, emotion scores
- **Voice Quality**: jitter, shimmer, HNR, CPPS
- **Prosody**: WPM, pause metrics, pitch statistics
- **Context**: sound events, SNR estimates
- **Quality Flags**: low confidence, VAD instability, error flags

**`diarized_transcript_readable.txt`** - Plain-text transcript with diarized turns, human-friendly timestamps, VAD stability, top sound events, dominant intent, and affect snapshot (valence/arousal/dominance + emotion hint).

**`conversation_report.md`** - Narrative summary for quick human review
- Executive one-pager covering duration, dominant voices, and pacing
- Emotion brief with top detected emotions and aggregate valence/arousal
- Interaction insights (balance, interruptions, coherence) + potential risk flags

**`summary.html`** - Interactive HTML report (generated when HTML dependencies are available)
- Quick Take overview
- Speaker snapshots with analytics
- Timeline with clickable timestamps
- Sound event log
- Action items and key moments

**`speakers_summary.csv`** – Per-speaker statistics
- Average affect (V/A/D)
- Emotion distribution
- Voice quality metrics
- Turn-taking patterns
- Dominance scores

### Supporting Files

- **`segments.jsonl`** – Full segment payloads with audio features
- **`speaker_registry.json`** – Persistent speaker embeddings for cross-file tracking
- **`events_timeline.csv`** – Sound event timeline with confidence scores (present when SED timeline runs)
- **`timeline.csv`** – Simplified timeline for quick review
- **`qc_report.json`** – Quality control metrics and processing diagnostics
- **`summary.pdf`** – PDF version of HTML report (requires wkhtmltopdf and succeeds only when the dependency is installed)

---

## Installation

### Prerequisites

**Required:**
- Python 3.11 or 3.12 (3.13+ not yet supported)
- FFmpeg on PATH (`ffmpeg -version` must work)
- 4+ GB RAM
- 4+ CPU cores (recommended)

**Optional:**
- `wkhtmltopdf` – For PDF report generation

### Quick Start (Windows)

**Option 1: Automated Setup (Recommended)**
Install ffmpeg on path
```powershell
# Clone repository
git clone https://github.com/tltrogl/redo.git
cd redo

# Run setup script
.\setup.ps1
```

**Option 2: Manual Setup**
Install ffmpeg on path
```powershell
# 1. Clone repository
git clone https://github.com/tltrogl/redo.git
cd redo

# 2. Create virtual environment
py -3.11 -m venv .venv
.\.venv\Scripts\Activate.ps1

# 3. Install dependencies
python -m pip install -U pip wheel setuptools
pip install -r requirements.txt
# Optional (development): keep editable install for local code changes
pip install -e .

# 5. Verify installation
python -m diaremot.cli diagnostics
```

### Quick Start (Linux/macOS)

**Option 1: Automated Setup (Recommended)**
Install ffmpeg to path
```bash
# Clone repository
git clone https://github.com/tltrogl/redo.git
cd redo

# Make setup script executable and run
chmod +x setup.sh
./setup.sh
```

**Option 2: Manual Setup**
install ffmpeg to path
```bash
# 1. Clone repository
git clone https://github.com/tltrogl/redo.git
cd redo

# 2. Create virtual environment
python3.11 -m venv .venv
source .venv/bin/activate

# 3. Install dependencies
pip install -U pip wheel setuptools
pip install -r requirements.txt
# Optional (development): keep editable install for local code changes
pip install -e .

# 4. Verify installation
python -m diaremot.cli diagnostics
```

### Development Setup

```bash
# Install runtime + dev dependencies
pip install -r requirements.txt
pip install -e ".[dev]"

# Run tests
pytest tests/ -v

# Lint code
ruff check src/ tests/

# Type check
mypy src/
```

---

## Configuration

### Environment Variables

**Required:**
```bash
export DIAREMOT_MODEL_DIR=D:/models         # Model directory (Windows)
# export DIAREMOT_MODEL_DIR=/srv/models     # Model directory (Linux)

export HF_HOME=./.cache                     # HuggingFace cache
export HUGGINGFACE_HUB_CACHE=./.cache/hub
export TRANSFORMERS_CACHE=./.cache/transformers
export TORCH_HOME=./.cache/torch

# CPU Threading (optimize for your system)
export OMP_NUM_THREADS=4
export MKL_NUM_THREADS=4
export NUMEXPR_MAX_THREADS=4

# Disable tokenizer parallelism warnings
export TOKENIZERS_PARALLELISM=false
```

### Local-first model resolution

- DiaRemot now prefers models that already exist on disk. Every stage checks local paths and caches before attempting a network download.
 - The CLI defaults to this behaviour. Pass `--remote-first` to `run`, `resume`, or `smoke` if you intentionally want to prefer fresh downloads.
 - Need to target a different model directory for a particular invocation? Supply `--model-root D:/alt-models` (or set `DIAREMOT_MODEL_DIR`) and the pipeline will rebuild its search paths dynamically.
- Programmatic integrations can control this via `build_pipeline_config({... 'local_first': False ...})` when a remote-first run is desired.

**IMPORTANT:** `local_first` controls search PRIORITY only. Downloaded models (especially faster-whisper) ALWAYS cache to `$HF_HOME/.cache/` - there is no way to disable caching. This is CTranslate2/HuggingFace default behavior.

### ASR concurrency

- Set `enable_async_transcription: true` in your pipeline configuration to run the non-blocking Faster-Whisper scheduler. The
  ASR stage awaits all batches concurrently and emits segments in deterministic time order.
- Use `--async-asr` when invoking `diaremot run` or `diaremot core` to enable the same behaviour from the CLI.
- Leaving the flag disabled preserves the synchronous execution path for environments where lightweight scheduling is preferred.

### Model Search Paths

DiaRemot uses a priority-based model discovery system. For each model, the system searches these locations in order:

**Priority Order:**
1. Explicit environment variable (if set) - e.g., `SILERO_VAD_ONNX_PATH`
2. `$DIAREMOT_MODEL_DIR` (if set)
3. Current working directory: `./models`
4. User home directory: `~/models` or `%USERPROFILE%\models`
5. OS-specific defaults:
   - **Windows**: `D:/models`, `D:/diaremot/diaremot2-1/models`
   - **Linux/Mac**: `/models`, `/opt/diaremot/models`

**How It Works:**
- Pipeline searches relative paths under each root (e.g., `Diarization/ecapa-onnx/ecapa_tdnn.onnx`)
- First existing file wins
- If no ONNX found, falls back to PyTorch (slower, auto-downloads)

---

## Model Assets

### Downloading the official bundle (v2.AI)

- Download the curated model pack published at
  [tltrogl/diaremot2-ai · v2.AI](https://github.com/tltrogl/diaremot2-ai/releases/tag/v2.AI).
- Codex Cloud workers automatically pull the archive (`models.zip`) into an assets cache; mirror the same archive locally for parity with production.
- Verify the checksum before extracting so you know the asset matches CI:

```bash
mkdir -p ./assets
curl -L https://github.com/tltrogl/diaremot2-ai/releases/download/v2.AI/models.zip -o ./assets/models.zip
sha256sum ./assets/models.zip  # Expect 33d0a9194de3cbd667fd329ab7c6ce832f4e1373ba0b1844ce0040a191abc483
unzip -q ./assets/models.zip -d ./models
```

`models.zip.sha256` in the repository mirrors the expected hash for quick
automation-friendly validation.

The archive unpacks into the alias-aware structure expected by the refactored
affect stack:

```
models/
├── bart/                # Intent (BART-MNLI) ONNX + tokenizer JSONs
├── ecapa_onnx/          # Speaker embeddings
├── goemotions-onnx/     # Text emotion ONNX bundle
├── panns/               # Sound event detection
├── ser8-onnx/           # Speech emotion ONNX bundle
├── faster-whisper-tiny.en/  # Auto-downloaded on first transcription run
└── silero_vad.onnx      # Root-level Silero VAD file
```

> **Note:** The v2.AI release does **not** include the dimensional VAD model
> (`affect/vad_dim/`). Runs will emit neutral valence/arousal/dominance scores
> until the directory is populated manually (internal export or Hugging Face
> conversion). This is treated as a warning during smoke tests.

### Smoke test (Codex Cloud parity)

After installing dependencies and extracting the model archive, validate the runtime
with the full CPU pipeline:

```bash
PYTHONPATH=src \
  HF_HOME=./.cache \
  diaremot smoke \
    --outdir /tmp/smoke_test \
    --model-root ./models \
    --enable-affect
```

The first execution downloads Faster-Whisper (CTranslate2 tiny.en) and may reach
Hugging Face to fetch tokenizer metadata for BART. Subsequent runs are fully
offline. Confirm that all 11 stages report `PASS` and review the `issues`
section in the final JSON for optional warnings (e.g., missing VAD_dim).

### Required ONNX Models (~2.8GB total)

**ACTUAL MODEL DIRECTORY STRUCTURE** (v2.2.0):

The structure below shows what the code actually searches for and expects. Most models live in dedicated subdirectories; Silero VAD may also appear at the model root as `silero_vad.onnx`.

```
D:/models/                                      # Windows default
/srv/models/                                    # Linux default
│
├── Diarization/                                # Speaker diarization models
│   ├── ecapa-onnx/
│   │   └── ecapa_tdnn.onnx                    # ~7MB   | ECAPA speaker embeddings
│   │                                          # Search: Diarization/ecapa-onnx/ecapa_tdnn.onnx
│   │                                          #         OR ecapa_onnx/ecapa_tdnn.onnx
│   │                                          #         OR ecapa_tdnn.onnx (root fallback)
│   │                                          # Env:    ECAPA_ONNX_PATH
│   │
│   └── silero_vad/                             # NOTE: Directory name is 'silero' not 'silaro'
│       └── silero_vad.onnx                    # ~3MB   | Silero VAD
│                                              # Search: silero_vad.onnx (multiple locations)
│                                              #         OR silero/vad.onnx
│                                              # Env:    SILERO_VAD_ONNX_PATH
│
├── Affect/                                     # Affect analysis models
│   ├── ser8/                                  # Speech Emotion Recognition (8-class)
│   │   ├── model.int8.onnx                   # ~50MB  | Quantized SER (PREFERRED)
│   │   ├── model.onnx                         # ~200MB | Float32 SER (if available)
│   │   ├── config.json                        # Required for tokenizer
│   │   ├── preprocessor_config.json
│   │   ├── special_tokens_map.json
│   │   ├── tokenizer_config.json
│   │   └── vocab.json
│   │                                          # Search: ser8.int8.onnx
│   │                                          #         OR model.onnx  
│   │                                          #         OR ser_8class.onnx
│   │                                          # Default: Affect/ser8/
│   │                                          # Env:    DIAREMOT_SER_ONNX
│   │
│   ├── VAD_dim/                               # Valence/Arousal/Dominance
│   │   ├── model.onnx                         # ~500MB | V/A/D regression model
│   │   ├── config.json                        # Required for tokenizer
│   │   ├── added_tokens.json
│   │   ├── preprocessor_config.json
│   │   ├── special_tokens_map.json
│   │   ├── tokenizer_config.json
│   │   └── vocab.json
│   │                                          # Search: model.onnx
│   │                                          #         OR vad_model.onnx
│   │                                          # Default: Affect/VAD_dim/
│   │                                          # Env:    AFFECT_VAD_DIM_MODEL_DIR
│   │
│   └── sed_panns/                             # Sound Event Detection (PANNs)
│       ├── model.onnx                         # ~80MB  | PANNs CNN14
│       └── class_labels_indices.csv           # ~12KB  | 527 AudioSet class labels
│                                              # Search: cnn14.onnx + labels.csv
│                                              #         OR panns_cnn14.onnx + audioset_labels.csv
│                                              #         OR model.onnx + class_labels_indices.csv
│                                              # Default: sed_panns/ OR panns/ OR panns_cnn14/
│                                              # Env:    DIAREMOT_PANNS_DIR
│
├── text_emotions/                              # Text emotion classification
│   ├── model.int8.onnx                        # ~130MB | GoEmotions quantized (PREFERRED)
│   ├── model.onnx                             # ~500MB | GoEmotions float32 (if available)
│   ├── config.json                            # Required for tokenizer
│   ├── merges.txt
│   ├── special_tokens_map.json
│   ├── tokenizer.json
│   ├── tokenizer_config.json
│   └── vocab.json
│                                              # Search: model.onnx
│                                              #         OR roberta-base-go_emotions.onnx
│                                              # Default: text_emotions/
│                                              # Env:    DIAREMOT_TEXT_EMO_MODEL_DIR
│
├── intent/                                     # Intent classification (zero-shot NLI)
│   ├── model_int8.onnx                        # ~600MB | BART-MNLI quantized (PREFERRED)
│   ├── model_uint8.onnx                       # ~600MB | Alternative quantization (if available)
│   ├── model.onnx                             # ~1.5GB | Float32 (if available)
│   ├── config.json                            # Required - must contain model_type
│   ├── merges.txt                             # Required for tokenizer
│   ├── special_tokens_map.json
│   ├── tokenizer.json                         # Required OR vocab.json+merges.txt
│   ├── tokenizer_config.json
│   └── vocab.json
│                                              # Search: model_uint8.onnx
│                                              #         OR model.onnx
│                                              #         OR any .onnx file
│                                              # Default: intent/ OR bart/ OR bart-large-mnli/
│                                              #         OR facebook/bart-large-mnli/
│                                              # Env:    DIAREMOT_INTENT_MODEL_DIR
│
└── faster-whisper/                             # ASR models (auto-downloaded)
    └── models--Systran--faster-whisper-tiny.en/
        └── tiny.en/                           # CTranslate2 format
            ├── config.json
            ├── model.bin                      # ~40MB  | Whisper tiny.en quantized
            ├── tokenizer.json
            └── vocabulary.txt
                                               # Auto-download location: HF_HOME/hub/
                                               # Models: tiny.en, base.en, small.en, medium.en, large-v2
```

### Critical Notes on Model Files

**What's Actually Present:**
- ✅ **Quantized models only** for SER8, text emotions, and intent (no float32 versions)
- ✅ **model.int8.onnx** is used for SER8 and text emotions (NOT `model.onnx`)
- ✅ **model_int8.onnx** is used for intent (NOT `model_uint8.onnx`)
- ✅ ONNX assets live in dedicated folders, except Silero VAD which can sit at the model root as `silero_vad.onnx`
- ✅ Tokenizer files (config.json, vocab.json, etc.) must be colocated with ONNX files

**What's Missing from Common Docs:**
- ✅ Silero VAD ships as `silero_vad.onnx` at the model root; the loader also scans `Diarization/silero_vad/` for backwards compatibility
- ❌ No `D:/models/ecapa_tdnn.onnx` (it's in `Diarization/ecapa-onnx/`)
- ❌ No float32 SER8 (`Affect/ser8/model.onnx` doesn't exist, only `.int8`)
- ❌ No float32 text emotions (`text_emotions/model.onnx` doesn't exist, only `.int8`)
- ❌ No uint8 intent model (`intent/model_uint8.onnx` doesn't exist, only `_int8`)

### Model Search Behavior

**Example: ECAPA Model Discovery**

When loading ECAPA embeddings, the system searches:
```python
# Priority 1: Environment variable (if set)
$ECAPA_ONNX_PATH

# Priority 2-6: Search under each model root with these relative paths:
1. ecapa_onnx/ecapa_tdnn.onnx
2. Diarization/ecapa-onnx/ecapa_tdnn.onnx  # <-- DOCUMENTED PATH
3. ecapa_tdnn.onnx

# Model roots searched (in order):
- $DIAREMOT_MODEL_DIR
- ./models
- ~/models
- D:/models (Windows) or /models (Linux)
```

**Example: Silero VAD Discovery**

```python
# Priority 1: Environment variable
$SILERO_VAD_ONNX_PATH

# Priority 2-6: Search paths
1. silero_vad.onnx
2. silero/vad.onnx

# Roots: (same priority as ECAPA)
```

### Environment Variable Overrides

Override specific model paths to skip search:

```bash
# Diarization models
export SILERO_VAD_ONNX_PATH="D:/models/Diarization/silero_vad/silero_vad.onnx"
export ECAPA_ONNX_PATH="D:/models/Diarization/ecapa-onnx/ecapa_tdnn.onnx"

# Affect models (full directory paths, not specific files)
export DIAREMOT_SER_ONNX="D:/models/Affect/ser8/model.int8.onnx"
export DIAREMOT_TEXT_EMO_MODEL_DIR="D:/models/text_emotions"
export AFFECT_VAD_DIM_MODEL_DIR="D:/models/Affect/VAD_dim"
export DIAREMOT_INTENT_MODEL_DIR="D:/models/intent"
export DIAREMOT_PANNS_DIR="D:/models/Affect/sed_panns"

# Model root (affects all relative paths)
export DIAREMOT_MODEL_DIR="D:/models"
```

### CTranslate2 Models (Auto-downloaded)

Faster-Whisper models auto-download on first use:
- **Default**: `faster-whisper-tiny.en` (39 MB)
- **Location**: `$HF_HOME/hub/models--Systran--faster-whisper-{MODEL}/`
- **Supported compute types**: `float32`, `int8`, `int8_float16`
- **Available models**: tiny.en, base.en, small.en, medium.en, large-v2

### PyTorch Fallback Models

When ONNX models are unavailable, system auto-downloads from:
- **Silero VAD** → TorchHub (`snakers4/silero-vad`)
- **PANNs SED** → `panns_inference` library
- **Emotion/Intent** → HuggingFace Hub via `transformers`

⚠️ **Warning:** PyTorch fallbacks are 2-3x slower than ONNX and consume more memory.

---

## Usage

### Basic Commands

```bash
# Standard processing (int8 ASR default; defaults to audio/<file> → audio/outs/<stem>)
diaremot run sample1.mp3

# Helper wrapper (auto-sets threads/env on the VM)
bash scripts/diaremot_run.sh run audio/sample1.mp3

# Fast mode (int8 quantization)
diaremot run sample1.mp3 --asr-compute-type int8

# Override VAD tuning
diaremot run sample1.mp3 \
    --vad-threshold 0.30 \
    --vad-min-speech-sec 0.80 \
    --ahc-distance-threshold 0.12

# Use preset profile
diaremot run sample1.mp3 --profile fast

# Disable optional stages
diaremot run sample1.mp3 --disable-sed --disable-affect

# Resume from checkpoint
diaremot resume --input audio/sample1.mp3

# Clear cache before run
diaremot run sample1.mp3 --clear-cache

# Run smoke test
diaremot smoke --outdir outputs/
```

### Key CLI Flags

**Input/Output:**
- `--input, -i` – Audio file path (WAV, MP3, M4A, FLAC)
- `--outdir, -o` – Output directory (defaults to <input parent>/outs/<input stem>)
- `scripts/diaremot_run.sh` – Wrapper that activates `.balls`, detects vCPUs (via `nproc`), and sets `CT2_NUM_THREADS`/`OMP_NUM_THREADS`/`MKL_NUM_THREADS`. Accepts optional `--threads N`.

**Performance:**
- `--asr-compute-type` – `int8` (default) | `float32` | `int8_float16`
- `--asr-cpu-threads` – Thread count for CPU operations (default: 1)

**VAD/Diarization:**
- `--vad-threshold` – Override adaptive VAD threshold (0.0-1.0)
- `--vad-min-speech-sec` – Minimum speech segment duration
- `--vad-speech-pad-sec` – Padding around speech segments
- `--ahc-distance-threshold` – Speaker clustering threshold
- `--clustering-backend` – Clustering method (ahc or spectral)

**Features:**
- `--disable-sed` / `--enable-sed` – Toggle sound event detection
- `--disable-affect` – Skip emotion/intent analysis
- `--profile` – Preset configuration (default|fast|accurate|offline)

**Diagnostics:**
- `--quiet` – Reduce console output
- `--strict` – Enforce strict dependency versions (diagnostics command)

### Profile Presets

```bash
# Default: Balanced speed/quality
diaremot run -i audio.wav -o out/ --profile default

# Fast: Optimized for speed (int8, minimal features)
diaremot run -i audio.wav -o out/ --profile fast

# Accurate: Maximum quality (float32, all features)
diaremot run -i audio.wav -o out/ --profile accurate

# Offline: No model downloads, use local only
diaremot run -i audio.wav -o out/ --profile offline
```

### Programmatic API

```python
from diaremot.pipeline.audio_pipeline_core import run_pipeline, build_pipeline_config

# Configure pipeline
config = build_pipeline_config({
    "whisper_model": "faster-whisper-tiny.en",
    "asr_backend": "faster",
    "compute_type": "int8",
    "vad_threshold": 0.35,
    "enable_sed": True,
    "disable_affect": False,
})

# Run pipeline
result = run_pipeline("audio.wav", "outputs/", config=config)

# Access results
print(f"Processed {result['num_segments']} segments")
print(f"Speakers: {result['num_speakers']}")
print(f"Output directory: {result['out_dir']}")
```

---

## Architecture Details

### Technology Stack

**Core Runtime:**
- Python 3.11-3.12
- ONNXRuntime ≥1.17 (primary inference engine)
- PyTorch 2.x (minimal fallback use)

**Audio Processing:**
- librosa 0.10.2.post1 (resampling, feature extraction)
- scipy ≥1.10,<1.14 (signal processing)
- soundfile ≥0.12 (I/O)
- resampy ≥0.4.3 (high-quality resampling)
- pydub ≥0.25 (audio utilities)

> Optional signal libraries are discovered lazily via `importlib.util.find_spec` so
> the paralinguistics stage can warn and fall back gracefully if librosa, scipy, or
> Parselmouth are missing at runtime.
> When Parselmouth is installed we now always execute the Praat pipeline for every
> segment that passes the minimum duration gate, even if audio quality heuristics
> mark it as low SNR or clipped. Those segments are emitted with explicit
> `low_quality_*` notes rather than silently reverting to the NumPy fallback.
> The pipeline explicitly imports `importlib.util` to keep this probe available even
> in embedded Python builds where attribute access on `importlib` may be limited.

**ML/NLP:**
- CTranslate2 ≥4.2,<5.0 (ASR backend)
- faster-whisper ≥1.0.3 (ASR wrapper)
- transformers ≥4.40,<4.46 (HuggingFace models)
- scikit-learn ≥1.3,<1.6 (clustering)

**Data/Reporting:**
- pandas ≥2.0,<2.3 (data handling)
- jinja2 ≥3.1 (HTML templating)
- markdown-it-py ≥3.0 (markdown processing)

**CLI/UI:**
- typer (CLI framework)
- rich ≥13.7 (console output)
- tqdm ≥4.66 (progress bars)

### Processing Flow

```
Audio Input
    ↓
[Preprocessing] → Normalize, denoise, chunk if >30min
    ↓
[Sound Events] → PANNs CNN14 → Ambient classification
    ↓
[Diarization] → Silero VAD → ECAPA embeddings → AHC clustering
    ↓
[Transcription] → Faster-Whisper → Intelligent batching
    ↓
[Paralinguistics] → Praat analysis → WPM, pauses, voice quality
    ↓
[Affect Analysis] → Audio + text emotion → Intent → Assembly
    ↓
[Analysis] → Overlaps, flow metrics, speaker summaries
    ↓
[Output Generation] → CSV, JSON, HTML, PDF
```

### Adaptive VAD Tuning

Pipeline automatically adjusts VAD threshold based on audio characteristics:
- Analyzes median energy in dB
- Computes adaptive threshold (0.25-0.45 range)
- User overrides via `--vad-threshold` take precedence

### Intelligent Batching

Transcription module employs sophisticated batching:
- Groups short segments (<8s) into batches
- Target batch size: 60 seconds
- Maximum batch duration: 300 seconds
- Reduces ASR overhead by 2-5x for conversational audio

---

## CSV Schema Reference

The primary output `diarized_transcript_with_emotion.csv` contains **39 columns** (in this exact order):

### Column Order (CRITICAL - DO NOT MODIFY)
```python
SEGMENT_COLUMNS = [
    "file_id",                      # 1.  File identifier
    "start",                        # 2.  Segment start time (seconds)
    "end",                          # 3.  Segment end time (seconds)
    "speaker_id",                   # 4.  Internal speaker ID
    "speaker_name",                 # 5.  Human-readable speaker name
    "text",                         # 6.  Transcribed text
    "valence",                      # 7.  Valence (-1 to +1)
    "arousal",                      # 8.  Arousal (-1 to +1)
    "dominance",                    # 9.  Dominance (-1 to +1)
    "emotion_top",                  # 10. Top speech emotion label
    "emotion_scores_json",          # 11. All 8 emotion scores (JSON)
    "text_emotions_top5_json",      # 12. Top 5 text emotions (JSON)
    "text_emotions_full_json",      # 13. All 28 text emotions (JSON)
    "intent_top",                   # 14. Top intent label
    "intent_top3_json",             # 15. Top 3 intents with confidence (JSON)
    "events_top3_json",             # 16. Top 3 background sounds (JSON)
    "noise_tag",                    # 17. Dominant background class
    "asr_logprob_avg",              # 18. ASR confidence (avg log prob)
    "snr_db",                       # 19. Signal-to-noise ratio estimate
    "snr_db_sed",                   # 20. SNR from SED noise score
    "wpm",                          # 21. Words per minute
    "duration_s",                   # 22. Segment duration
    "words",                        # 23. Word count
    "pause_ratio",                  # 24. Pause time / total duration
    "low_confidence_ser",           # 25. Low speech emotion confidence flag
    "vad_unstable",                 # 26. VAD instability flag
    "affect_hint",                  # 27. Human-readable affect state
    "pause_count",                  # 28. Number of pauses
    "pause_time_s",                 # 29. Total pause duration
    "f0_mean_hz",                   # 30. Mean fundamental frequency
    "f0_std_hz",                    # 31. F0 standard deviation
    "loudness_rms",                 # 32. RMS loudness
    "disfluency_count",             # 33. Filler word count
    "error_flags",                  # 34. Processing error indicators
    "vq_jitter_pct",                # 35. Jitter percentage
    "vq_shimmer_db",                # 36. Shimmer in dB
    "vq_hnr_db",                    # 37. Harmonics-to-Noise Ratio
    "vq_cpps_db",                   # 38. Cepstral Peak Prominence Smoothed
    "voice_quality_hint",           # 39. Human-readable quality interpretation
]
```

**CRITICAL:** This schema is contractual. Modifications require version bumps and migration plans.

---

## Testing

### Smoke Test

```bash
# Quick validation with generated audio
diaremot smoke --outdir /tmp/smoke_test

# Verify outputs
ls /tmp/smoke_test/diarized_transcript_with_emotion.csv
ls /tmp/smoke_test/qc_report.json
```

### Unit Tests

```bash
# Run all tests
pytest tests/ -v

# Run specific test
pytest tests/test_diarization.py -v

# Run with coverage
pytest tests/ --cov=diaremot --cov-report=html
```

### Dependency Validation

```bash
# Basic check
python -m diaremot.cli diagnostics

# Strict version check
python -m diaremot.cli diagnostics --strict
```

---

## Troubleshooting

### Common Issues

**"Module not found" errors**
```bash
# Ensure package is installed
pip install -e .

# Verify imports
python -c "import diaremot; print(diaremot.__file__)"
```

**"Model not found" errors**
```bash
# Check model directory
echo $DIAREMOT_MODEL_DIR
ls -lh $DIAREMOT_MODEL_DIR/

# Verify critical models exist (ACTUAL PATHS)
python -c "
from pathlib import Path
import os
models = [
    'Diarization/silero_vad/silero_vad.onnx',
    'Diarization/ecapa-onnx/ecapa_tdnn.onnx',
    'Affect/ser8/model.int8.onnx',
    'Affect/VAD_dim/model.onnx',
    'Affect/sed_panns/model.onnx',
    'text_emotions/model.int8.onnx',
    'intent/model_int8.onnx'
]
model_dir = Path(os.getenv('DIAREMOT_MODEL_DIR', 'D:/models'))
missing = [m for m in models if not (model_dir / m).exists()]
print('✓ All models present' if not missing else f'Missing models: {missing}')
"
```

**Poor diarization results**
```bash
# Try adjusting VAD threshold
diaremot run -i audio.wav -o out/ --vad-threshold 0.25

# Increase AHC distance threshold for fewer speakers
diaremot run -i audio.wav -o out/ --ahc-distance-threshold 0.20

# Add more speech padding
diaremot run -i audio.wav -o out/ --vad-speech-pad-sec 0.30
```

**Slow processing**
```bash
# Use int8 quantization
diaremot run -i audio.wav -o out/ --asr-compute-type int8

# Disable optional stages
diaremot run -i audio.wav -o out/ \
    --disable-sed --disable-affect

# Use fast profile
diaremot run -i audio.wav -o out/ --profile fast
```

**Memory issues with long files**
```bash
# Auto-chunking activates at 30 minutes
# Force smaller chunks:
diaremot run -i long_audio.wav -o out/ \
    --chunk-threshold-minutes 15.0 \
    --chunk-size-minutes 10.0 \
    --chunk-overlap-seconds 20.0
```

### Debug Logging

```python
import logging
logging.basicConfig(level=logging.DEBUG)

from diaremot.pipeline.audio_pipeline_core import run_pipeline

# Now run pipeline with verbose output
result = run_pipeline("audio.wav", "outputs/")
```

### Clear Cache

```bash
# Clear all caches
rm -rf .cache/

# Clear specific cache
rm -rf .cache/hf/
rm -rf .cache/torch/

# Use CLI flag
diaremot run -i audio.wav -o out/ --clear-cache
```

---

## Performance Benchmarks

Typical processing times on Intel i7 (4 cores, 3.6GHz):

| Audio Length | Configuration | Processing Time | Real-time Factor |
|--------------|---------------|-----------------|------------------|
| 5 min | float32, all stages | ~8 min | 1.6x |
| 5 min | int8, all stages | ~5 min | 1.0x |
| 5 min | int8, no SED/affect | ~3 min | 0.6x |
| 30 min | int8, all stages | ~28 min | 0.93x |
| 60 min | int8, all stages | ~54 min | 0.90x |
| 120 min | int8 (auto-chunked) | ~105 min | 0.88x |

**Key Optimization Factors:**
- `int8` quantization: 30-40% faster than `float32`
- Intelligent batching: 2-5x speedup on conversational audio
- Auto-chunking: Maintains performance on long files (>30 min)
- SED disabled: ~15% faster
- Affect disabled: ~20% faster

---

## Contributing

### Development Guidelines

1. **Follow existing patterns** – Match code style in similar modules
2. **Preserve module boundaries** – Don't merge unrelated logic
3. **Minimal diffs** – Touch only necessary code
4. **Complete implementations** – No placeholder TODOs
5. **Test before committing** – Run linter and tests

### Code Quality

```bash
# Lint code
ruff check src/ tests/

# Format code
ruff format src/ tests/

# Type check
mypy src/

# Run tests
pytest tests/ -v
```

### Adding New Stages

1. Create stage module in `src/diaremot/pipeline/stages/`
2. Add to `PIPELINE_STAGES` list in `stages/__init__.py`
3. Add tests to `tests/`
4. Document in `README.md` and `GEMINI.md`

### Adding New Models

1. Add ONNX export logic to `src/diaremot/io/onnx_utils.py`
2. Update model loading in appropriate module
3. Document in `README.md` models section
4. Test both ONNX and fallback paths

---

## Project Structure

```
redo/
├── src/
│   ├── audio_pipeline_core.py       # Legacy location (transitional)
│   └── diaremot/                    # Main package
│       ├── cli.py                   # Typer-based CLI
│       ├── api.py                   # Public API
│       ├── pipeline/
│       │   ├── stages/              # 11 pipeline stages
│       │   │   ├── base.py          # Stage definition
│       │   │   ├── dependency_check.py
│       │   │   ├── preprocess.py
│       │   │   ├── diarize.py
│       │   │   ├── asr.py
│       │   │   ├── paralinguistics.py
│       │   │   ├── affect.py
│       │   │   ├── summaries.py
│       │   │   └── __init__.py      # PIPELINE_STAGES registry
│       │   ├── audio_pipeline_core.py
│       │   ├── orchestrator.py
│       │   ├── speaker_diarization.py
│       │   ├── transcription/
│       │   │   ├── backends.py       # Backend detection & environment guards
│       │   │   ├── models.py         # Data classes & utilities
│       │   │   ├── postprocess.py    # Transcript redistribution helpers
│       │   │   └── scheduler.py      # Async engine & batching heuristics
│       │   ├── transcription_module.py  # Transcriber façade delegating to package
│       │   ├── outputs.py           # CSV schema (39 columns)
│       │   ├── config.py
│       │   ├── runtime_env.py
│       │   ├── pipeline_checkpoint_system.py
│       │   └── ...
│       ├── affect/
│       │   ├── analyzers/            # Text/Speech/VAD/Intent analyzers
│       │   ├── emotion_analyzer.py   # Thin orchestrator over analyzers
│       │   ├── emotion_analysis.py
│       │   ├── paralinguistics.py
│       │   ├── ser_onnx.py
│       │   ├── sed_panns.py
│       │   └── intent_defaults.py
│       ├── io/
│       │   ├── onnx_utils.py
│       │   ├── download_utils.py
│       │   └── speaker_registry_manager.py
│       ├── sed/
│       │   ├── sed_panns_onnx.py
│       │   └── sed_yamnet_tf.py
│       ├── summaries/
│       │   ├── conversation_analysis.py
│       │   ├── html_summary_generator.py
│       │   ├── pdf_summary_generator.py
│       │   └── speakers_summary_builder.py
│       ├── tools/
│       │   └── deps_check.py
│       └── utils/
│           ├── model_paths.py
│           └── hash.py
├── tests/
│   ├── conftest.py
│   ├── test_diarization.py
│   └── test_outputs_transcript.py
├── scripts/
│   ├── affect_only.py
│   ├── audit_models_all.py
│   └── test_affect_stage.py
├── data/                            # Data files
├── checkpoints/                     # Pipeline checkpoints
├── outputs/                         # Default output directory
├── logs/                            # Log files
├── dist/                            # Build artifacts
├── js/                              # JavaScript assets (if any)
├── .cache/                          # HuggingFace/model cache
├── pyproject.toml                   # Package configuration
├── requirements.txt                 # Python dependencies
├── requirements.in                  # Requirements source
├── setup.sh                         # Automated setup script (Linux/macOS)
├── setup.ps1                        # Automated setup script (Windows)
├── Dockerfile                       # Container definition
├── Dockerfile.cloudrun              # Cloud Run specific
├── deploy-cloudrun.sh/.ps1          # Deployment scripts
├── README.md                        # This file
├── GEMINI.md                        # AI assistant context/instructions
├── AGENTS.md                        # Agent setup guide
├── CLOUD_BUILD_GUIDE.md            # Cloud build instructions
└── test_*.py                        # Root-level test files
```

---
"Your core function is efficient and safe assistance. Balance extreme conciseness with the crucial need for clarity, especially regarding safety and potential system modifications. Always prioritize user control and project conventions. Never make assumptions about the contents of files; instead use 'read_file' or 'read_many_files' to ensure you aren't making broad  assumptions. Finally, you are an agent - please keep going until the user's query is completely resolved."

## Citation

If you use DiaRemot in your research, please cite:

```bibtex
@software{diaremot2024,
  title = {DiaRemot: CPU-Only Speech Intelligence Pipeline},
  author = {Timothy Leigh Troglin},
  year = {2024},
  version = {2.2.0},
  url = {https://github.com/tltrogl/redo}
}
```

---

## License

MIT License. See LICENSE file for details.

---

## Acknowledgments

Built on:
- [faster-whisper](https://github.com/guillaumekln/faster-whisper) by Guillaume Klein
- [Silero VAD](https://github.com/snakers4/silero-vad) by Silero Team
- [PANNs](https://github.com/qiuqiangkong/audioset_tagging_cnn) by Qiuqiang Kong
- [Praat-Parselmouth](https://github.com/YannickJadoul/Parselmouth) by Yannick Jadoul
- [HuggingFace Transformers](https://github.com/huggingface/transformers)

Special thanks to the open-source ML community.

---

**Last Updated:** 2025-01-15  
**Version:** 2.2.0  
**Python:** 3.11-3.12  
**License:** MIT

[![Open in Cloud Shell](https://gstatic.com/cloudssh/images/open-btn.svg)](https://shell.cloud.google.com/cloudshell/editor?cloudshell_git_repo=https://github.com/tltrogl/redo&cloudshell_git_branch=main&cloudshell_workspace=.&cloudshell_open_in_editor=README.md&show=ide%2Cterminal)
<|MERGE_RESOLUTION|>--- conflicted
+++ resolved
@@ -47,13 +47,8 @@
 6. **paralinguistics** – Voice quality and prosody extraction (skips automatically when transcription fails or no segments are available)
 7. **affect_and_assemble** – Emotion/intent analysis and segment assembly
 8. **overlap_interruptions** – Turn-taking and interruption pattern analysis (sweep-line \(\mathcal{O}(n \log n)\) boundary sweep)
-<<<<<<< HEAD
 9. **conversation_analysis** – Flow metrics and speaker dominance with vectorised pandas aggregation
 10. **speaker_rollups** – Per-speaker statistical summaries
-=======
-9. **conversation_analysis** – Flow metrics and speaker dominance
-10. **speaker_rollups** – Per-speaker statistical summaries with streaming accumulators (running means/medians + affect payload reuse)
->>>>>>> fd347d50
 11. **outputs** – Generate CSV, JSON, HTML, PDF reports
 
 ### Modular orchestration
