--- conflicted
+++ resolved
@@ -13,22 +13,22 @@
 
 ---
 
-## 2. Environment Assumptions
-
-<<<<<<< HEAD
-- Python 3.11, the virtual environment (`.venv`), ffmpeg, and dependencies are already in place.
-- The primary model bundle lives at `D:/models`; environment variable `DIAREMOT_MODEL_DIR` should already point there. Only fall back to `./assets/models.zip` if instructed.
-- Hugging Face / CT2 caches exist under `.cache/`; leave them intact unless you have a reason to rebuild.
-- Network access is available for additional downloads, but unnecessary in the normal workflow.
-
-*If any prerequisite is missing, flag it in your plan before making the change.*
-=======
+## 2) Environment Assumptions (Hard Requirements)
+
 - **OS:** Linux container/VM; treat as **ephemeral and reproducible**.
 - **Python:** **3.11** (exact). Create/activate a local venv.
 - **CPU‑only.** Use **ONNXRuntime** models where defined; **do not** switch to PyTorch or other runtimes as fallback.
 - **System tools:** `ffmpeg` must be on PATH.
 - **Network:** **Allowed.** Internet access is available at all times.
 - **Models:** **All required models are provided by `./assets/models.zip`** (SHA-256 `eb2594c5ee3e470baf7191f11109e082050c9e56fd9e3a59d76101924793df5f`). Extract this archive locally on first run and reuse the unpacked assets; do **not** download alternative model files during the run.
+## 2. Environment Assumptions
+
+- Python 3.11, the virtual environment (`.venv`), ffmpeg, and dependencies are already in place.
+- The primary model bundle lives at `D:/models`; environment variable `DIAREMOT_MODEL_DIR` should already point there. Only fall back to `./assets/models.zip` if instructed.
+- Hugging Face / CT2 caches exist under `.cache/`; leave them intact unless you have a reason to rebuild.
+- Network access is available for additional downloads, but unnecessary in the normal workflow.
+
+*If any prerequisite is missing, flag it in your plan before making the change.*
 
 ---
 
@@ -90,13 +90,8 @@
 export TRANSFORMERS_CACHE="$(pwd)/.cache/transformers"
 mkdir -p "$HF_HOME" "$TRANSFORMERS_CACHE"
 ```
->>>>>>> 4653fe5a
-
----
-
 ## 3. Standard Workflow
 
-<<<<<<< HEAD
 1. **Gather context.** Review the repo state (`git status`, recent logs, pending outputs) to understand current conditions.
 2. **Propose a plan.** List the smallest set of steps needed (e.g., “inspect file X,” “modify Y,” “run smoke test”). Wait for approval.
 3. **Execute approved steps.** Activate the existing venv if needed (`source .venv/bin/activate` or `.\.venv\Scripts\activate`). Run only the commands that were agreed upon.
@@ -106,7 +101,7 @@
 ---
 
 ## 4. Useful Commands (Run Only With Approval)
-=======
+
 ```bash
 set -euo pipefail
 [ -d .venv ] || python3.11 -m venv .venv
@@ -140,6 +135,18 @@
 . .venv/bin/activate
 
 # Lint (required)
+# Pipeline execution on real audio
+python -m diaremot.cli run --input input.wav --outdir outputs/ \
+  --model-root "${DIAREMOT_MODEL_DIR:-./models}" --enable-sed --enable-affect
+
+# Synthetic smoke test (generates demo audio)
+python -m diaremot.cli smoke --outdir /tmp/smoke --enable-affect \
+  --model-root "${DIAREMOT_MODEL_DIR:-./models}"
+
+# Resume from checkpoints
+python -m diaremot.cli resume --input input.wav --outdir outputs/
+
+# Lint / tests
 ruff check src/ tests/
 
 # Type check (required if type info present; otherwise soft‑pass to not block)
@@ -162,25 +169,14 @@
 ## 6) Strict Smoke Check (All Features, Zero Fallbacks)
 
 Execute the CPU smoke with every optional feature enabled. The manifest that the CLI prints must be captured and audited: **any fallback, placeholder, or disabled feature is a hard failure**.
->>>>>>> 4653fe5a
 
 ```bash
-# Pipeline execution on real audio
-python -m diaremot.cli run --input input.wav --outdir outputs/ \
-  --model-root "${DIAREMOT_MODEL_DIR:-./models}" --enable-sed --enable-affect
-
-# Synthetic smoke test (generates demo audio)
-python -m diaremot.cli smoke --outdir /tmp/smoke --enable-affect \
-  --model-root "${DIAREMOT_MODEL_DIR:-./models}"
-
-<<<<<<< HEAD
-# Resume from checkpoints
-python -m diaremot.cli resume --input input.wav --outdir outputs/
-
-# Lint / tests
-ruff check src/ tests/
-pytest -q
-=======
+set -euo pipefail
+. .venv/bin/activate
+
+OUTDIR="/tmp/smoke_strict"
+rm -rf "$OUTDIR" && mkdir -p "$OUTDIR"
+
 PYTHONPATH=src \
 HF_HOME="$(pwd)/.cache" \
 TRANSFORMERS_CACHE="$(pwd)/.cache/transformers" \
@@ -327,7 +323,15 @@
 export DIAREMOT_INTENT_MODEL_DIR="$DIAREMOT_MODEL_DIR/intent"
 export HF_HOME="$(pwd)/.cache"
 export TRANSFORMERS_CACHE="$(pwd)/.cache/transformers"
->>>>>>> 4653fe5a
+```
+
+---
+
+## 9) Network & Secrets
+
+- **Internet:** Always allowed.
+- **Secrets:** Not required for standard runs. If introduced in the future, fetch them **only during setup** and cache artifacts locally; do not require secrets mid‑run.
+pytest -q
 ```
 
 > Always state *why* each command is being run and what success criteria you expect before execution.
@@ -343,13 +347,14 @@
 - `outputs/summary.html` / `summary.pdf`: Generated when dependencies are available; note if missing.
 - `/tmp/smoke/*` (for smoke runs): Validate expected artefacts and review logs for fallbacks.
 
-<<<<<<< HEAD
 Document any anomalies in your final report, even if you do not resolve them in the current session.
 
 ---
 
-## 6. Completion Checklist
-=======
+## 10) Artifacts & Success Criteria (Hard Gates)
+
+A run is successful only if **all** of the following pass:
+
 1. **Artifacts present:**
    - `diarized_transcript_with_emotion.csv`
    - `segments.jsonl`
@@ -383,7 +388,9 @@
 - **Commands:** Exact commands executed with exit codes.
 - **Evidence:** Key log excerpts and exact artifact paths.
 - **Follow‑ups:** Any temporary services/caches created; how to disable/clean.
->>>>>>> 4653fe5a
+
+**Completion:** All hard gates in §10 are green, with evidence attached.
+## 6. Completion Checklist
 
 - Deactivate the venv if desired (`deactivate`).
 - Provide a final response that includes:
